﻿<?xml version="1.0" encoding="utf-8"?>
<Project ToolsVersion="14.0" DefaultTargets="Build" xmlns="http://schemas.microsoft.com/developer/msbuild/2003">
  <Import Project="..\..\..\writer.build.settings" />
  <PropertyGroup>
    <AssemblyName>OpenLiveWriter.UnitTest</AssemblyName>
    <RootNamespace>OpenLiveWriter.UnitTest</RootNamespace>
    <ProjectGuid>{5107CFB5-0017-4879-A3BB-DEDD256D3860}</ProjectGuid>
    <CoverageDisabled>true</CoverageDisabled>
    <NuGetPackageImportStamp>
    </NuGetPackageImportStamp>
  </PropertyGroup>
  <ItemGroup>
    <!-- // TODO:OLW -->
    <!--<Reference Include="nunit.framework, Version=2.4.1.0, Culture=neutral, PublicKeyToken=96d09a1eb7f44a77, processorArchitecture=MSIL">
      <SpecificVersion>False</SpecificVersion>
      <HintPath>..\..\..\..\..\public\ext\nunit\2.4.1\x86\nunit.framework.dll</HintPath>
      <Private>True</Private>
    </Reference>-->
<<<<<<< HEAD
    <Reference Include="Microsoft.Threading.Tasks, Version=1.0.12.0, Culture=neutral, PublicKeyToken=b03f5f7f11d50a3a, processorArchitecture=MSIL">
      <HintPath>..\packages\Microsoft.Bcl.Async.1.0.168\lib\net40\Microsoft.Threading.Tasks.dll</HintPath>
      <Private>True</Private>
    </Reference>
    <Reference Include="Microsoft.Threading.Tasks.Extensions, Version=1.0.12.0, Culture=neutral, PublicKeyToken=b03f5f7f11d50a3a, processorArchitecture=MSIL">
      <HintPath>..\packages\Microsoft.Bcl.Async.1.0.168\lib\net40\Microsoft.Threading.Tasks.Extensions.dll</HintPath>
      <Private>True</Private>
    </Reference>
    <Reference Include="Microsoft.Threading.Tasks.Extensions.Desktop, Version=1.0.168.0, Culture=neutral, PublicKeyToken=b03f5f7f11d50a3a, processorArchitecture=MSIL">
      <HintPath>..\packages\Microsoft.Bcl.Async.1.0.168\lib\net40\Microsoft.Threading.Tasks.Extensions.Desktop.dll</HintPath>
      <Private>True</Private>
    </Reference>
=======
    <Reference Include="Microsoft.VisualStudio.QualityTools.UnitTestFramework, Version=10.1.0.0, Culture=neutral, PublicKeyToken=b03f5f7f11d50a3a, processorArchitecture=MSIL" />
    <Reference Include="Microsoft.VSSDK.UnitTestLibrary, Version=14.0.0.0, Culture=neutral, PublicKeyToken=b03f5f7f11d50a3a, processorArchitecture=MSIL" />
>>>>>>> 5db952bb
    <Reference Include="System" />
    <Reference Include="System.Data" />
    <Reference Include="System.Net" />
    <Reference Include="System.Net.Http" />
    <Reference Include="System.Net.Http.Extensions, Version=2.2.29.0, Culture=neutral, PublicKeyToken=b03f5f7f11d50a3a, processorArchitecture=MSIL">
      <HintPath>..\packages\Microsoft.Net.Http.2.2.29\lib\net45\System.Net.Http.Extensions.dll</HintPath>
      <Private>True</Private>
    </Reference>
    <Reference Include="System.Net.Http.Primitives, Version=4.2.29.0, Culture=neutral, PublicKeyToken=b03f5f7f11d50a3a, processorArchitecture=MSIL">
      <HintPath>..\packages\Microsoft.Net.Http.2.2.29\lib\net45\System.Net.Http.Primitives.dll</HintPath>
      <Private>True</Private>
    </Reference>
    <Reference Include="System.Net.Http.WebRequest" />
    <Reference Include="System.Xml" />
  </ItemGroup>
  <ItemGroup>
    <!-- // TODO:OLW -->
    <!--
    <Compile Include="..\GlobalAssemblyInfo.cs" />
    <Compile Include="CoreServices\ArrayHelperTest.cs" />
    <Compile Include="CoreServices\DefaultBlockElementTest.cs" />
    <Compile Include="CoreServices\ResourceDownloading\LocalCabResourceCacheTest.cs" />
    <Compile Include="CoreServices\UrlHelperTest.cs" />
    <Compile Include="Extensibility\BlogPostCategoryTest.cs" />
    <Compile Include="CoreServices\FileHelperTest.cs" />
    <Compile Include="PostEditor\HtmlPreserverTest.cs" />
    <Compile Include="PostEditor\PostEditorFileLookupCacheTest.cs" />
    <Compile Include="ProofOfConcept.cs">
      <SubType>Code</SubType>
    </Compile>
    <Compile Include="CoreServices\StringHelperTest.cs">
      <SubType>Code</SubType>
    </Compile>
    <Compile Include="SpellChecker\SortedMarkupRangeListTest.cs" />
    -->
    <Folder Include="Interop\" />
    <Folder Include="Properties\" />
  </ItemGroup>
  <ItemGroup>
    <ProjectReference Include="..\OpenLiveWriter.Api\OpenLiveWriter.Api.csproj">
      <Project>{B6D10B42-F173-4086-BB81-96B724BA5594}</Project>
      <Name>OpenLiveWriter.Api</Name>
    </ProjectReference>
    <ProjectReference Include="..\OpenLiveWriter.CoreServices\OpenLiveWriter.CoreServices.csproj">
      <Project>{9154B6B4-F2C3-4FB4-BE38-A26A6C9409EE}</Project>
      <Name>OpenLiveWriter.CoreServices</Name>
    </ProjectReference>
    <ProjectReference Include="..\OpenLiveWriter.Extensibility\OpenLiveWriter.Extensibility.csproj">
      <Project>{A803C16E-6619-4017-883C-EA73EB947F34}</Project>
      <Name>OpenLiveWriter.Extensibility</Name>
    </ProjectReference>
    <ProjectReference Include="..\OpenLiveWriter.HtmlEditor\OpenLiveWriter.HtmlEditor.csproj">
      <Project>{6a6872bc-67ef-4a42-a21a-30eced376923}</Project>
      <Name>OpenLiveWriter.HtmlEditor</Name>
    </ProjectReference>
    <ProjectReference Include="..\OpenLiveWriter.Interop\OpenLiveWriter.Interop.csproj">
      <Project>{0937EF37-EB01-48E2-885B-991044877712}</Project>
      <Name>OpenLiveWriter.Interop</Name>
    </ProjectReference>
    <ProjectReference Include="..\OpenLiveWriter.PostEditor\OpenLiveWriter.PostEditor.csproj">
      <Project>{D6C9A393-E0B8-4548-B84B-F8B6FE2A5645}</Project>
      <Name>OpenLiveWriter.PostEditor</Name>
    </ProjectReference>
  </ItemGroup>
  <ItemGroup>
    <EmbeddedResource Include="CoreServices\ResourceDownloading\SupportingCabs\Unsigned_1529.0310.cab">
    </EmbeddedResource>
    <EmbeddedResource Include="CoreServices\ResourceDownloading\SupportingCabs\Unsigned_1532.0311.cab">
    </EmbeddedResource>
  </ItemGroup>
  <ItemGroup>
    <None Include="app.config" />
    <None Include="packages.config" />
  </ItemGroup>
  <ItemGroup>
    <Compile Include="HtmlEditor\WordCounterTests\HebrewTextWordCount.cs" />
  </ItemGroup>
  <ItemGroup>
    <Service Include="{82A7F48D-3B50-4B1E-B82E-3ADA8210C358}" />
  </ItemGroup>
  <Import Project="$(MSBuildToolsPath)\Microsoft.CSharp.targets" />
  <Import Project="$(RepoRoot)\writer.build.targets" />
  <Import Project="..\packages\Microsoft.Bcl.Build.1.0.21\build\Microsoft.Bcl.Build.targets" Condition="Exists('..\packages\Microsoft.Bcl.Build.1.0.21\build\Microsoft.Bcl.Build.targets')" />
  <Target Name="EnsureNuGetPackageBuildImports" BeforeTargets="PrepareForBuild">
    <PropertyGroup>
      <ErrorText>This project references NuGet package(s) that are missing on this computer. Use NuGet Package Restore to download them.  For more information, see http://go.microsoft.com/fwlink/?LinkID=322105. The missing file is {0}.</ErrorText>
    </PropertyGroup>
    <Error Condition="!Exists('..\packages\Microsoft.Bcl.Build.1.0.21\build\Microsoft.Bcl.Build.targets')" Text="$([System.String]::Format('$(ErrorText)', '..\packages\Microsoft.Bcl.Build.1.0.21\build\Microsoft.Bcl.Build.targets'))" />
  </Target>
</Project><|MERGE_RESOLUTION|>--- conflicted
+++ resolved
@@ -16,7 +16,6 @@
       <HintPath>..\..\..\..\..\public\ext\nunit\2.4.1\x86\nunit.framework.dll</HintPath>
       <Private>True</Private>
     </Reference>-->
-<<<<<<< HEAD
     <Reference Include="Microsoft.Threading.Tasks, Version=1.0.12.0, Culture=neutral, PublicKeyToken=b03f5f7f11d50a3a, processorArchitecture=MSIL">
       <HintPath>..\packages\Microsoft.Bcl.Async.1.0.168\lib\net40\Microsoft.Threading.Tasks.dll</HintPath>
       <Private>True</Private>
@@ -29,10 +28,8 @@
       <HintPath>..\packages\Microsoft.Bcl.Async.1.0.168\lib\net40\Microsoft.Threading.Tasks.Extensions.Desktop.dll</HintPath>
       <Private>True</Private>
     </Reference>
-=======
     <Reference Include="Microsoft.VisualStudio.QualityTools.UnitTestFramework, Version=10.1.0.0, Culture=neutral, PublicKeyToken=b03f5f7f11d50a3a, processorArchitecture=MSIL" />
     <Reference Include="Microsoft.VSSDK.UnitTestLibrary, Version=14.0.0.0, Culture=neutral, PublicKeyToken=b03f5f7f11d50a3a, processorArchitecture=MSIL" />
->>>>>>> 5db952bb
     <Reference Include="System" />
     <Reference Include="System.Data" />
     <Reference Include="System.Net" />
